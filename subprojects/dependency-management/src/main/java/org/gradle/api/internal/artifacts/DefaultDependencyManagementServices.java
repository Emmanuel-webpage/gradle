/*
 * Copyright 2011 the original author or authors.
 *
 * Licensed under the Apache License, Version 2.0 (the "License");
 * you may not use this file except in compliance with the License.
 * You may obtain a copy of the License at
 *
 *      http://www.apache.org/licenses/LICENSE-2.0
 *
 * Unless required by applicable law or agreed to in writing, software
 * distributed under the License is distributed on an "AS IS" BASIS,
 * WITHOUT WARRANTIES OR CONDITIONS OF ANY KIND, either express or implied.
 * See the License for the specific language governing permissions and
 * limitations under the License.
 */
package org.gradle.api.internal.artifacts;

import org.gradle.StartParameter;
import org.gradle.api.Describable;
import org.gradle.api.artifacts.ConfigurablePublishArtifact;
import org.gradle.api.artifacts.component.ComponentSelector;
import org.gradle.api.artifacts.dsl.ArtifactHandler;
import org.gradle.api.artifacts.dsl.ComponentMetadataHandler;
import org.gradle.api.artifacts.dsl.ComponentModuleMetadataHandler;
import org.gradle.api.artifacts.dsl.DependencyConstraintHandler;
import org.gradle.api.artifacts.dsl.DependencyHandler;
import org.gradle.api.artifacts.dsl.DependencyLockingHandler;
import org.gradle.api.artifacts.dsl.RepositoryHandler;
import org.gradle.api.attributes.AttributesSchema;
import org.gradle.api.file.ProjectLayout;
import org.gradle.api.internal.CollectionCallbackActionDecorator;
import org.gradle.api.internal.DocumentationRegistry;
import org.gradle.api.internal.DomainObjectContext;
import org.gradle.api.internal.FeaturePreviews;
import org.gradle.api.internal.GradleInternal;
import org.gradle.api.internal.artifacts.component.ComponentIdentifierFactory;
import org.gradle.api.internal.artifacts.configurations.ConfigurationContainerInternal;
import org.gradle.api.internal.artifacts.configurations.DefaultConfigurationContainer;
import org.gradle.api.internal.artifacts.configurations.DependencyMetaDataProvider;
import org.gradle.api.internal.artifacts.dsl.ComponentMetadataHandlerInternal;
import org.gradle.api.internal.artifacts.dsl.DefaultArtifactHandler;
import org.gradle.api.internal.artifacts.dsl.DefaultComponentMetadataHandler;
import org.gradle.api.internal.artifacts.dsl.DefaultComponentModuleMetadataHandler;
import org.gradle.api.internal.artifacts.dsl.DefaultRepositoryHandler;
import org.gradle.api.internal.artifacts.dsl.PublishArtifactNotationParserFactory;
import org.gradle.api.internal.artifacts.dsl.dependencies.DefaultDependencyConstraintHandler;
import org.gradle.api.internal.artifacts.dsl.dependencies.DefaultDependencyHandler;
import org.gradle.api.internal.artifacts.dsl.dependencies.DependencyFactory;
import org.gradle.api.internal.artifacts.dsl.dependencies.DependencyLockingProvider;
import org.gradle.api.internal.artifacts.dsl.dependencies.PlatformSupport;
import org.gradle.api.internal.artifacts.dsl.dependencies.ProjectFinder;
import org.gradle.api.internal.artifacts.ivyservice.DefaultConfigurationResolver;
import org.gradle.api.internal.artifacts.ivyservice.ErrorHandlingConfigurationResolver;
import org.gradle.api.internal.artifacts.ivyservice.IvyContextManager;
import org.gradle.api.internal.artifacts.ivyservice.IvyContextualArtifactPublisher;
import org.gradle.api.internal.artifacts.ivyservice.ShortCircuitEmptyConfigurationResolver;
import org.gradle.api.internal.artifacts.ivyservice.dependencysubstitution.DependencySubstitutionRules;
import org.gradle.api.internal.artifacts.ivyservice.ivyresolve.ResolveIvyFactory;
import org.gradle.api.internal.artifacts.ivyservice.ivyresolve.parser.GradleModuleMetadataParser;
import org.gradle.api.internal.artifacts.ivyservice.ivyresolve.parser.GradlePomModuleDescriptorParser;
import org.gradle.api.internal.artifacts.ivyservice.ivyresolve.strategy.VersionSelectorScheme;
import org.gradle.api.internal.artifacts.ivyservice.ivyresolve.verification.DependencyVerificationOverride;
import org.gradle.api.internal.artifacts.ivyservice.modulecache.FileStoreAndIndexProvider;
import org.gradle.api.internal.artifacts.ivyservice.moduleconverter.LocalComponentMetadataBuilder;
import org.gradle.api.internal.artifacts.ivyservice.moduleconverter.dependencies.LocalConfigurationMetadataBuilder;
import org.gradle.api.internal.artifacts.ivyservice.resolveengine.result.AttributeContainerSerializer;
import org.gradle.api.internal.artifacts.ivyservice.resolveengine.result.ComponentSelectionDescriptorFactory;
import org.gradle.api.internal.artifacts.ivyservice.resolveengine.store.ResolutionResultsStoreFactory;
import org.gradle.api.internal.artifacts.mvnsettings.LocalMavenRepositoryLocator;
import org.gradle.api.internal.artifacts.query.ArtifactResolutionQueryFactory;
import org.gradle.api.internal.artifacts.query.DefaultArtifactResolutionQueryFactory;
import org.gradle.api.internal.artifacts.repositories.DefaultBaseRepositoryFactory;
import org.gradle.api.internal.artifacts.repositories.DefaultUrlArtifactRepository;
import org.gradle.api.internal.artifacts.repositories.ResolutionAwareRepository;
import org.gradle.api.internal.artifacts.repositories.metadata.IvyMutableModuleMetadataFactory;
import org.gradle.api.internal.artifacts.repositories.metadata.MavenMutableModuleMetadataFactory;
import org.gradle.api.internal.artifacts.repositories.transport.RepositoryTransportFactory;
import org.gradle.api.internal.artifacts.transform.ArtifactTransformActionScheme;
import org.gradle.api.internal.artifacts.transform.ArtifactTransformListener;
import org.gradle.api.internal.artifacts.transform.ArtifactTransformParameterScheme;
import org.gradle.api.internal.artifacts.transform.ConsumerProvidedVariantFinder;
import org.gradle.api.internal.artifacts.transform.DefaultArtifactTransforms;
import org.gradle.api.internal.artifacts.transform.DefaultTransformationRegistrationFactory;
import org.gradle.api.internal.artifacts.transform.DefaultTransformedVariantFactory;
import org.gradle.api.internal.artifacts.transform.DefaultTransformerInvocationFactory;
import org.gradle.api.internal.artifacts.transform.DefaultVariantTransformRegistry;
import org.gradle.api.internal.artifacts.transform.ImmutableTransformationWorkspaceProvider;
import org.gradle.api.internal.artifacts.transform.MutableTransformationWorkspaceProvider;
import org.gradle.api.internal.artifacts.transform.TransformationNodeRegistry;
import org.gradle.api.internal.artifacts.transform.TransformationRegistrationFactory;
import org.gradle.api.internal.artifacts.transform.TransformedVariantFactory;
import org.gradle.api.internal.artifacts.transform.TransformerInvocationFactory;
import org.gradle.api.internal.artifacts.type.ArtifactTypeRegistry;
import org.gradle.api.internal.artifacts.type.DefaultArtifactTypeRegistry;
import org.gradle.api.internal.attributes.AttributeDesugaring;
import org.gradle.api.internal.attributes.AttributesSchemaInternal;
import org.gradle.api.internal.attributes.DefaultAttributesSchema;
import org.gradle.api.internal.attributes.ImmutableAttributesFactory;
import org.gradle.api.internal.collections.DomainObjectCollectionFactory;
import org.gradle.api.internal.component.ComponentTypeRegistry;
import org.gradle.api.internal.file.FileCollectionFactory;
import org.gradle.api.internal.file.FileLookup;
import org.gradle.api.internal.file.FilePropertyFactory;
import org.gradle.api.internal.file.FileResolver;
import org.gradle.api.internal.model.NamedObjectInstantiator;
import org.gradle.api.internal.project.ProjectInternal;
import org.gradle.api.internal.project.ProjectStateRegistry;
import org.gradle.api.internal.provider.PropertyFactory;
import org.gradle.api.internal.tasks.TaskResolver;
import org.gradle.api.model.ObjectFactory;
import org.gradle.api.provider.ProviderFactory;
import org.gradle.configuration.internal.UserCodeApplicationContext;
import org.gradle.initialization.InternalBuildFinishedListener;
import org.gradle.initialization.ProjectAccessListener;
import org.gradle.internal.authentication.AuthenticationSchemeRegistry;
import org.gradle.internal.build.BuildState;
import org.gradle.internal.component.external.ivypublish.DefaultArtifactPublisher;
import org.gradle.internal.component.external.ivypublish.DefaultIvyModuleDescriptorWriter;
import org.gradle.internal.component.external.model.JavaEcosystemVariantDerivationStrategy;
import org.gradle.internal.component.external.model.ModuleComponentArtifactMetadata;
import org.gradle.internal.component.model.ComponentAttributeMatcher;
import org.gradle.internal.event.ListenerManager;
import org.gradle.internal.execution.ExecutionEngine;
import org.gradle.internal.execution.history.ExecutionHistoryStore;
import org.gradle.internal.fingerprint.FileCollectionFingerprinterRegistry;
import org.gradle.internal.fingerprint.FileCollectionSnapshotter;
import org.gradle.internal.fingerprint.impl.OutputFileCollectionFingerprinter;
import org.gradle.internal.hash.ChecksumService;
import org.gradle.internal.hash.ClassLoaderHierarchyHasher;
import org.gradle.internal.instantiation.InstantiatorFactory;
import org.gradle.internal.isolation.IsolatableFactory;
import org.gradle.internal.locking.DefaultDependencyLockingHandler;
import org.gradle.internal.locking.DefaultDependencyLockingProvider;
import org.gradle.internal.management.DependencyResolutionManagementInternal;
import org.gradle.internal.model.CalculatedValueContainerFactory;
import org.gradle.internal.operations.BuildOperationExecutor;
import org.gradle.internal.reflect.Instantiator;
import org.gradle.internal.resolve.caching.ComponentMetadataRuleExecutor;
import org.gradle.internal.resolve.caching.ComponentMetadataSupplierRuleExecutor;
import org.gradle.internal.resource.local.FileResourceListener;
import org.gradle.internal.resource.local.FileResourceRepository;
import org.gradle.internal.resource.local.LocallyAvailableResourceFinder;
import org.gradle.internal.service.DefaultServiceRegistry;
import org.gradle.internal.service.ServiceRegistration;
import org.gradle.internal.service.ServiceRegistry;
import org.gradle.internal.snapshot.ValueSnapshotter;
import org.gradle.internal.typeconversion.NotationParser;
import org.gradle.internal.vfs.FileSystemAccess;
import org.gradle.util.internal.SimpleMapInterner;
import org.gradle.vcs.internal.VcsMappingsStore;

import javax.annotation.Nullable;
import java.util.List;
import java.util.function.Supplier;
import java.util.stream.Collectors;

public class DefaultDependencyManagementServices implements DependencyManagementServices {

    private final ServiceRegistry parent;

    public DefaultDependencyManagementServices(ServiceRegistry parent) {
        this.parent = parent;
    }

    @Override
    public DependencyResolutionServices create(FileResolver resolver, FileCollectionFactory fileCollectionFactory, DependencyMetaDataProvider dependencyMetaDataProvider, ProjectFinder projectFinder, DomainObjectContext domainObjectContext) {
        DefaultServiceRegistry services = new DefaultServiceRegistry(parent);
        services.add(FileResolver.class, resolver);
        services.add(FileCollectionFactory.class, fileCollectionFactory);
        services.add(DependencyMetaDataProvider.class, dependencyMetaDataProvider);
        services.add(ProjectFinder.class, projectFinder);
        services.add(DomainObjectContext.class, domainObjectContext);
        services.addProvider(new ArtifactTransformResolutionGradleUserHomeServices());
        services.addProvider(new DependencyResolutionScopeServices(domainObjectContext));
        return services.get(DependencyResolutionServices.class);
    }

    @Override
    public void addDslServices(ServiceRegistration registration, DomainObjectContext domainObjectContext) {
        registration.addProvider(new DependencyResolutionScopeServices(domainObjectContext));
    }

    private static class ArtifactTransformResolutionGradleUserHomeServices {

        ArtifactTransformListener createArtifactTransformListener() {
            return new ArtifactTransformListener() {
                @Override
                public void beforeTransformerInvocation(Describable transformer, Describable subject) {
                }

                @Override
                public void afterTransformerInvocation(Describable transformer, Describable subject) {
                }
            };
        }

        OutputFileCollectionFingerprinter createOutputFingerprinter(FileCollectionSnapshotter fileCollectionSnapshotter) {
            return new OutputFileCollectionFingerprinter(fileCollectionSnapshotter);
        }

        TransformationNodeRegistry createTransformationNodeRegistry() {
            return TransformationNodeRegistry.EMPTY;
        }
<<<<<<< HEAD

        /**
         * Execution engine for usage above Gradle scope
         *
         * Currently used for running artifact transformations in buildscript blocks.
         */
        ExecutionEngine createExecutionEngine(
                BuildOperationExecutor buildOperationExecutor,
                ClassLoaderHierarchyHasher classLoaderHierarchyHasher,
                Deleter deleter,
                ExecutionStateChangeDetector changeDetector,
                ListenerManager listenerManager,
                OutputSnapshotter outputSnapshotter,
                OverlappingOutputDetector overlappingOutputDetector,
                TimeoutHandler timeoutHandler,
                ValidateStep.ValidationWarningReporter validationWarningReporter,
                ValueSnapshotter valueSnapshotter
        ) {
            OutputChangeListener outputChangeListener = listenerManager.getBroadcaster(OutputChangeListener.class);
            // TODO: Figure out how to get rid of origin scope id in snapshot outputs step
            UniqueId fixedUniqueId = UniqueId.from("dhwwyv4tqrd43cbxmdsf24wquu");
            // @formatter:off
            return new DefaultExecutionEngine(
                new IdentifyStep<>(valueSnapshotter,
                new IdentityCacheStep<>(
                new AssignWorkspaceStep<>(
                new LoadExecutionStateStep<>(
                new ValidateStep<>(validationWarningReporter,
                new CaptureStateBeforeExecutionStep(buildOperationExecutor, classLoaderHierarchyHasher, outputSnapshotter, overlappingOutputDetector, valueSnapshotter,
                new NoOpCachingStateStep(
                new ResolveChangesStep<>(changeDetector,
                new SkipUpToDateStep<>(
                new BroadcastChangingOutputsStep<>(outputChangeListener,
                new StoreExecutionStateStep<>(
                new SnapshotOutputsStep<>(buildOperationExecutor, fixedUniqueId, outputSnapshotter,
                new CreateOutputsStep<>(
                new TimeoutStep<>(timeoutHandler,
                new ResolveInputChangesStep<>(
                new RemovePreviousOutputsStep<>(deleter, outputChangeListener,
                new ExecuteStep<>(buildOperationExecutor
            ))))))))))))))))));
            // @formatter:on
        }
    }

    private static class NoOpCachingStateStep implements Step<BeforeExecutionContext, CachingResult> {
        private final Step<? super CachingContext, ? extends UpToDateResult> delegate;

        public NoOpCachingStateStep(Step<? super CachingContext, ? extends UpToDateResult> delegate) {
            this.delegate = delegate;
        }

        @Override
        public CachingResult execute(UnitOfWork work, BeforeExecutionContext context) {
            UpToDateResult result = delegate.execute(work, new CachingContext() {
                @Override
                public CachingState getCachingState() {
                    return CachingState.NOT_DETERMINED;
                }

                @Override
                public Optional<String> getRebuildReason() {
                    return context.getRebuildReason();
                }

                @Override
                public ImmutableSortedMap<String, ValueSnapshot> getInputProperties() {
                    return context.getInputProperties();
                }

                @Override
                public ImmutableSortedMap<String, CurrentFileCollectionFingerprint> getInputFileProperties() {
                    return context.getInputFileProperties();
                }

                @Override
                public UnitOfWork.Identity getIdentity() {
                    return context.getIdentity();
                }

                @Override
                public File getWorkspace() {
                    return context.getWorkspace();
                }

                @Override
                public Optional<ExecutionHistoryStore> getHistory() {
                    return context.getHistory();
                }

                @Override
                public Optional<AfterPreviousExecutionState> getAfterPreviousExecutionState() {
                    return context.getAfterPreviousExecutionState();
                }

                @Override
                public Optional<BeforeExecutionState> getBeforeExecutionState() {
                    return context.getBeforeExecutionState();
                }
            });
            return new CachingResult() {
                @Override
                public CachingState getCachingState() {
                    return CachingState.NOT_DETERMINED;
                }

                @Override
                public ImmutableList<String> getExecutionReasons() {
                    return result.getExecutionReasons();
                }

                @Override
                public ImmutableSortedMap<String, ? extends FileCollectionFingerprint> getFinalOutputs() {
                    return result.getFinalOutputs();
                }

                @Override
                public Optional<OriginMetadata> getReusedOutputOriginMetadata() {
                    return result.getReusedOutputOriginMetadata();
                }

                @Override
                public Try<ExecutionResult> getExecutionResult() {
                    return result.getExecutionResult();
                }
            };
        }
=======
>>>>>>> fb07e06f
    }

    private static class DependencyResolutionScopeServices {

        private final DomainObjectContext domainObjectContext;

        public DependencyResolutionScopeServices(DomainObjectContext domainObjectContext) {
            this.domainObjectContext = domainObjectContext;
        }

        void configure(ServiceRegistration registration) {
            registration.add(DefaultTransformedVariantFactory.class);
        }

        AttributesSchemaInternal createConfigurationAttributesSchema(InstantiatorFactory instantiatorFactory, IsolatableFactory isolatableFactory, PlatformSupport platformSupport) {
            DefaultAttributesSchema attributesSchema = instantiatorFactory.decorateLenient().newInstance(DefaultAttributesSchema.class, new ComponentAttributeMatcher(), instantiatorFactory, isolatableFactory);
            platformSupport.configureSchema(attributesSchema);
            return attributesSchema;
        }

        MutableTransformationWorkspaceProvider createTransformerWorkspaceProvider(ProjectLayout projectLayout, ExecutionHistoryStore executionHistoryStore) {
            return new MutableTransformationWorkspaceProvider(projectLayout.getBuildDirectory().dir(".transforms"), executionHistoryStore);
        }

        TransformerInvocationFactory createTransformerInvocationFactory(
                ExecutionEngine executionEngine,
                FileSystemAccess fileSystemAccess,
                ImmutableTransformationWorkspaceProvider transformationWorkspaceProvider,
                ArtifactTransformListener artifactTransformListener,
                FileCollectionFactory fileCollectionFactory,
                ProjectStateRegistry projectStateRegistry,
                BuildOperationExecutor buildOperationExecutor
        ) {
            return new DefaultTransformerInvocationFactory(
                executionEngine,
                fileSystemAccess,
                artifactTransformListener,
                transformationWorkspaceProvider,
                fileCollectionFactory,
                projectStateRegistry,
                buildOperationExecutor
            );
        }

        TransformationRegistrationFactory createTransformationRegistrationFactory(
                BuildOperationExecutor buildOperationExecutor,
                IsolatableFactory isolatableFactory,
                ClassLoaderHierarchyHasher classLoaderHierarchyHasher,
                TransformerInvocationFactory transformerInvocationFactory,
                ValueSnapshotter valueSnapshotter,
                DomainObjectContext domainObjectContext,
                ArtifactTransformParameterScheme parameterScheme,
                ArtifactTransformActionScheme actionScheme,
                FileCollectionFingerprinterRegistry fileCollectionFingerprinterRegistry,
                CalculatedValueContainerFactory calculatedValueContainerFactory,
                FileCollectionFactory fileCollectionFactory,
                FileLookup fileLookup,
                ServiceRegistry internalServices
        ) {
            return new DefaultTransformationRegistrationFactory(
                    buildOperationExecutor,
                    isolatableFactory,
                    classLoaderHierarchyHasher,
                    transformerInvocationFactory,
                    valueSnapshotter,
                    fileCollectionFactory,
                    fileLookup,
                    fileCollectionFingerprinterRegistry,
                    calculatedValueContainerFactory,
                    domainObjectContext,
                    parameterScheme,
                    actionScheme,
                    internalServices
            );
        }

        VariantTransformRegistry createArtifactTransformRegistry(InstantiatorFactory instantiatorFactory, ImmutableAttributesFactory attributesFactory, ServiceRegistry services, TransformationRegistrationFactory transformationRegistrationFactory, ArtifactTransformParameterScheme parameterScheme) {
            return new DefaultVariantTransformRegistry(instantiatorFactory, attributesFactory, services, transformationRegistrationFactory, parameterScheme.getInstantiationScheme());
        }

        DefaultUrlArtifactRepository.Factory createDefaultUrlArtifactRepositoryFactory(FileResolver fileResolver) {
            return new DefaultUrlArtifactRepository.Factory(fileResolver);
        }

        BaseRepositoryFactory createBaseRepositoryFactory(
                LocalMavenRepositoryLocator localMavenRepositoryLocator,
                FileResolver fileResolver,
                FileCollectionFactory fileCollectionFactory,
                RepositoryTransportFactory repositoryTransportFactory,
                LocallyAvailableResourceFinder<ModuleComponentArtifactMetadata> locallyAvailableResourceFinder,
                FileStoreAndIndexProvider fileStoreAndIndexProvider,
                VersionSelectorScheme versionSelectorScheme,
                AuthenticationSchemeRegistry authenticationSchemeRegistry,
                IvyContextManager ivyContextManager,
                ImmutableAttributesFactory attributesFactory,
                ImmutableModuleIdentifierFactory moduleIdentifierFactory,
                InstantiatorFactory instantiatorFactory,
                FileResourceRepository fileResourceRepository,
                MavenMutableModuleMetadataFactory metadataFactory,
                IvyMutableModuleMetadataFactory ivyMetadataFactory,
                IsolatableFactory isolatableFactory,
                ObjectFactory objectFactory,
                CollectionCallbackActionDecorator callbackDecorator,
                NamedObjectInstantiator instantiator,
                DefaultUrlArtifactRepository.Factory urlArtifactRepositoryFactory,
                ChecksumService checksumService,
                ProviderFactory providerFactory,
                FeaturePreviews featurePreviews
        ) {
            return new DefaultBaseRepositoryFactory(
                    localMavenRepositoryLocator,
                    fileResolver,
                    fileCollectionFactory,
                    repositoryTransportFactory,
                    locallyAvailableResourceFinder,
                    fileStoreAndIndexProvider.getArtifactIdentifierFileStore(),
                    fileStoreAndIndexProvider.getExternalResourceFileStore(),
                    new GradlePomModuleDescriptorParser(versionSelectorScheme, moduleIdentifierFactory, fileResourceRepository, metadataFactory),
                    new GradleModuleMetadataParser(attributesFactory, moduleIdentifierFactory, instantiator),
                    authenticationSchemeRegistry,
                    ivyContextManager,
                    moduleIdentifierFactory,
                    instantiatorFactory,
                    fileResourceRepository,
                    metadataFactory,
                    ivyMetadataFactory,
                    isolatableFactory,
                    objectFactory,
                    callbackDecorator,
                    urlArtifactRepositoryFactory,
                    checksumService,
                    providerFactory,
                    featurePreviews);
        }

        RepositoryHandler createRepositoryHandler(Instantiator instantiator, BaseRepositoryFactory baseRepositoryFactory, CollectionCallbackActionDecorator callbackDecorator) {
            return instantiator.newInstance(DefaultRepositoryHandler.class, baseRepositoryFactory, instantiator, callbackDecorator);
        }

        ConfigurationContainerInternal createConfigurationContainer(Instantiator instantiator,
                                                                    ConfigurationResolver configurationResolver, DomainObjectContext domainObjectContext,
                                                                    ListenerManager listenerManager, DependencyMetaDataProvider metaDataProvider,
                                                                    LocalComponentMetadataBuilder metaDataBuilder, FileCollectionFactory fileCollectionFactory,
                                                                    GlobalDependencyResolutionRules globalDependencyResolutionRules, VcsMappingsStore vcsMappingsStore, ComponentIdentifierFactory componentIdentifierFactory,
                                                                    BuildOperationExecutor buildOperationExecutor, ImmutableAttributesFactory attributesFactory,
                                                                    ImmutableModuleIdentifierFactory moduleIdentifierFactory, ComponentSelectorConverter componentSelectorConverter,
                                                                    DependencyLockingProvider dependencyLockingProvider,
                                                                    ProjectStateRegistry projectStateRegistry,
                                                                    CalculatedValueContainerFactory calculatedValueContainerFactory,
                                                                    ProjectAccessListener projectAccessListener,
                                                                    DocumentationRegistry documentationRegistry,
                                                                    CollectionCallbackActionDecorator callbackDecorator,
                                                                    UserCodeApplicationContext userCodeApplicationContext,
                                                                    DomainObjectCollectionFactory domainObjectCollectionFactory,
                                                                    NotationParser<Object, ComponentSelector> moduleSelectorNotationParser,
                                                                    ObjectFactory objectFactory) {
            return instantiator.newInstance(DefaultConfigurationContainer.class,
                    configurationResolver,
                    instantiator,
                    domainObjectContext,
                    listenerManager,
                    metaDataProvider,
                    projectAccessListener,
                    metaDataBuilder,
                    fileCollectionFactory,
                    globalDependencyResolutionRules.getDependencySubstitutionRules(),
                    vcsMappingsStore,
                    componentIdentifierFactory,
                    buildOperationExecutor,
                    taskResolverFor(domainObjectContext),
                    attributesFactory,
                    moduleIdentifierFactory,
                    componentSelectorConverter,
                    dependencyLockingProvider,
                    projectStateRegistry,
                    calculatedValueContainerFactory,
                    documentationRegistry,
                    callbackDecorator,
                    userCodeApplicationContext,
                    domainObjectCollectionFactory,
                    moduleSelectorNotationParser,
                    objectFactory
            );
        }

        @Nullable
        private TaskResolver taskResolverFor(DomainObjectContext domainObjectContext) {
            if (domainObjectContext instanceof ProjectInternal) {
                return ((ProjectInternal) domainObjectContext).getTasks();
            }
            return null;
        }

        ArtifactTypeRegistry createArtifactTypeRegistry(Instantiator instantiator, ImmutableAttributesFactory immutableAttributesFactory, CollectionCallbackActionDecorator decorator, VariantTransformRegistry transformRegistry) {
            return new DefaultArtifactTypeRegistry(instantiator, immutableAttributesFactory, decorator, transformRegistry);
        }

        DependencyHandler createDependencyHandler(Instantiator instantiator,
                                                  ConfigurationContainerInternal configurationContainer,
                                                  DependencyFactory dependencyFactory,
                                                  ProjectFinder projectFinder,
                                                  DependencyConstraintHandler dependencyConstraintHandler,
                                                  ComponentMetadataHandler componentMetadataHandler,
                                                  ComponentModuleMetadataHandler componentModuleMetadataHandler,
                                                  ArtifactResolutionQueryFactory resolutionQueryFactory,
                                                  AttributesSchema attributesSchema,
                                                  VariantTransformRegistry artifactTransformRegistrations,
                                                  ArtifactTypeRegistry artifactTypeRegistry,
                                                  ObjectFactory objects,
                                                  PlatformSupport platformSupport) {
            return instantiator.newInstance(DefaultDependencyHandler.class,
                configurationContainer,
                dependencyFactory,
                projectFinder,
                dependencyConstraintHandler,
                componentMetadataHandler,
                componentModuleMetadataHandler,
                resolutionQueryFactory,
                attributesSchema,
                artifactTransformRegistrations,
                artifactTypeRegistry,
                objects,
                platformSupport);
        }

        DependencyLockingHandler createDependencyLockingHandler(Instantiator instantiator, ConfigurationContainerInternal configurationContainer, DependencyLockingProvider dependencyLockingProvider) {
            // The lambda factory is to avoid eager creation of the configuration container
            return instantiator.newInstance(DefaultDependencyLockingHandler.class, (Supplier<ConfigurationContainerInternal>) () -> configurationContainer, dependencyLockingProvider);
        }

        DependencyLockingProvider createDependencyLockingProvider(FileResolver fileResolver, StartParameter startParameter, DomainObjectContext context, GlobalDependencyResolutionRules globalDependencyResolutionRules, FeaturePreviews featurePreviews, ListenerManager listenerManager, PropertyFactory propertyFactory, FilePropertyFactory filePropertyFactory) {
            DefaultDependencyLockingProvider dependencyLockingProvider = new DefaultDependencyLockingProvider(fileResolver, startParameter, context, globalDependencyResolutionRules.getDependencySubstitutionRules(), featurePreviews, propertyFactory, filePropertyFactory, listenerManager.getBroadcaster(FileResourceListener.class));
            if (startParameter.isWriteDependencyLocks() && featurePreviews.isFeatureEnabled(FeaturePreviews.Feature.ONE_LOCKFILE_PER_PROJECT)) {
                listenerManager.addListener(new InternalBuildFinishedListener() {
                    @Override
                    public void buildFinished(GradleInternal gradle) {
                        dependencyLockingProvider.buildFinished();
                    }
                });
            }
            return dependencyLockingProvider;
        }

        DependencyConstraintHandler createDependencyConstraintHandler(Instantiator instantiator, ConfigurationContainerInternal configurationContainer, DependencyFactory dependencyFactory, NamedObjectInstantiator namedObjectInstantiator, PlatformSupport platformSupport) {
            return instantiator.newInstance(DefaultDependencyConstraintHandler.class, configurationContainer, dependencyFactory, namedObjectInstantiator, platformSupport);
        }

        DefaultComponentMetadataHandler createComponentMetadataHandler(Instantiator instantiator,
                                                                       ImmutableModuleIdentifierFactory moduleIdentifierFactory,
                                                                       SimpleMapInterner interner,
                                                                       ImmutableAttributesFactory attributesFactory,
                                                                       IsolatableFactory isolatableFactory,
                                                                       ComponentMetadataRuleExecutor componentMetadataRuleExecutor,
                                                                       PlatformSupport platformSupport) {
            DefaultComponentMetadataHandler componentMetadataHandler = instantiator.newInstance(DefaultComponentMetadataHandler.class, instantiator, moduleIdentifierFactory, interner, attributesFactory, isolatableFactory, componentMetadataRuleExecutor, platformSupport);
            if (domainObjectContext.isScript()) {
                componentMetadataHandler.setVariantDerivationStrategy(JavaEcosystemVariantDerivationStrategy.getInstance());
            }
            return componentMetadataHandler;
        }

        DefaultComponentModuleMetadataHandler createComponentModuleMetadataHandler(Instantiator instantiator, ImmutableModuleIdentifierFactory moduleIdentifierFactory) {
            return instantiator.newInstance(DefaultComponentModuleMetadataHandler.class, moduleIdentifierFactory);
        }

        ArtifactHandler createArtifactHandler(Instantiator instantiator, DependencyMetaDataProvider dependencyMetaDataProvider, ConfigurationContainerInternal configurationContainer, DomainObjectContext context) {
            NotationParser<Object, ConfigurablePublishArtifact> publishArtifactNotationParser = new PublishArtifactNotationParserFactory(instantiator, dependencyMetaDataProvider, taskResolverFor(context)).create();
            return instantiator.newInstance(DefaultArtifactHandler.class, configurationContainer, publishArtifactNotationParser);
        }

        ComponentMetadataProcessorFactory createComponentMetadataProcessorFactory(ComponentMetadataHandlerInternal componentMetadataHandler, DependencyResolutionManagementInternal dependencyResolutionManagement,  DomainObjectContext context) {
            if (context.isScript()) {
                return componentMetadataHandler::createComponentMetadataProcessor;
            }
            return componentMetadataHandler.createFactory(dependencyResolutionManagement);
        }

        GlobalDependencyResolutionRules createModuleMetadataHandler(ComponentMetadataProcessorFactory componentMetadataProcessorFactory, ComponentModuleMetadataProcessor moduleMetadataProcessor, List<DependencySubstitutionRules> rules) {
            return new DefaultGlobalDependencyResolutionRules(componentMetadataProcessorFactory, moduleMetadataProcessor, rules);
        }

        ConfigurationResolver createDependencyResolver(ArtifactDependencyResolver artifactDependencyResolver,
                                                       RepositoriesSupplier repositoriesSupplier,
                                                       GlobalDependencyResolutionRules metadataHandler,
                                                       ComponentIdentifierFactory componentIdentifierFactory,
                                                       ResolutionResultsStoreFactory resolutionResultsStoreFactory,
                                                       StartParameter startParameter,
                                                       AttributesSchemaInternal attributesSchema,
                                                       VariantTransformRegistry variantTransforms,
                                                       ImmutableModuleIdentifierFactory moduleIdentifierFactory,
                                                       ImmutableAttributesFactory attributesFactory,
                                                       BuildOperationExecutor buildOperationExecutor,
                                                       ArtifactTypeRegistry artifactTypeRegistry,
                                                       ComponentSelectorConverter componentSelectorConverter,
                                                       AttributeContainerSerializer attributeContainerSerializer,
                                                       BuildState currentBuild,
                                                       TransformedVariantFactory transformedVariantFactory,
                                                       DependencyVerificationOverride dependencyVerificationOverride,
                                                       ComponentSelectionDescriptorFactory componentSelectionDescriptorFactory) {
            return new ErrorHandlingConfigurationResolver(
                new ShortCircuitEmptyConfigurationResolver(
                    new DefaultConfigurationResolver(
                        artifactDependencyResolver,
                        repositoriesSupplier,
                        metadataHandler,
                        resolutionResultsStoreFactory,
                        startParameter.isBuildProjectDependencies(),
                        attributesSchema,
                        new DefaultArtifactTransforms(
                            new ConsumerProvidedVariantFinder(
                                variantTransforms,
                                attributesSchema,
                                attributesFactory),
                            attributesSchema,
                            attributesFactory,
                            transformedVariantFactory
                        ),
                        moduleIdentifierFactory,
                        buildOperationExecutor,
                        artifactTypeRegistry,
                        componentSelectorConverter,
                        attributeContainerSerializer,
                        currentBuild.getBuildIdentifier(),
                        new AttributeDesugaring(attributesFactory),
                        dependencyVerificationOverride,
                        componentSelectionDescriptorFactory),
                    componentIdentifierFactory,
                    moduleIdentifierFactory,
                    currentBuild.getBuildIdentifier()));
        }

        ArtifactPublicationServices createArtifactPublicationServices(ServiceRegistry services) {
            return new DefaultArtifactPublicationServices(services);
        }

        DependencyResolutionServices createDependencyResolutionServices(ServiceRegistry services) {
            return new DefaultDependencyResolutionServices(services, domainObjectContext);
        }

        ArtifactResolutionQueryFactory createArtifactResolutionQueryFactory(ConfigurationContainerInternal configurationContainer,
                                                                            RepositoriesSupplier repositoriesSupplier,
                                                                            ResolveIvyFactory ivyFactory,
                                                                            GlobalDependencyResolutionRules metadataHandler,
                                                                            ComponentTypeRegistry componentTypeRegistry,
                                                                            ImmutableAttributesFactory attributesFactory,
                                                                            ComponentMetadataSupplierRuleExecutor executor) {
            return new DefaultArtifactResolutionQueryFactory(configurationContainer, repositoriesSupplier, ivyFactory, metadataHandler, componentTypeRegistry, attributesFactory, executor);

        }

        RepositoriesSupplier createRepositoriesSupplier(RepositoryHandler repositoryHandler, DependencyResolutionManagementInternal drm, DomainObjectContext context) {
            return () -> {
                List<ResolutionAwareRepository> repositories = collectRepositories(repositoryHandler);
                if (context.isScript()) {
                    return repositories;
                }
                DependencyResolutionManagementInternal.RepositoriesModeInternal mode = drm.getConfiguredRepositoriesMode();
                if (mode.useProjectRepositories()) {
                    if (repositories.isEmpty()) {
                        repositories = collectRepositories(drm.getRepositoryHandler());
                    }
                } else {
                    repositories = collectRepositories(drm.getRepositoryHandler());
                }
                return repositories;
            };
        }

        private static List<ResolutionAwareRepository> collectRepositories(RepositoryHandler repositoryHandler) {
            return repositoryHandler.stream()
                .map(ResolutionAwareRepository.class::cast)
                .collect(Collectors.toList());
        }
    }

    private static class DefaultDependencyResolutionServices implements DependencyResolutionServices {

        private final ServiceRegistry services;
        private final DomainObjectContext domainObjectContext;

        private DefaultDependencyResolutionServices(ServiceRegistry services, DomainObjectContext domainObjectContext) {
            this.services = services;
            this.domainObjectContext = domainObjectContext;
        }

        @Override
        public RepositoryHandler getResolveRepositoryHandler() {
            return services.get(RepositoryHandler.class);
        }

        @Override
        public ConfigurationContainerInternal getConfigurationContainer() {
            return services.get(ConfigurationContainerInternal.class);
        }

        @Override
        public DependencyHandler getDependencyHandler() {
            return services.get(DependencyHandler.class);
        }

        @Override
        public DependencyLockingHandler getDependencyLockingHandler() {
            return services.get(DependencyLockingHandler.class);
        }

        @Override
        public ImmutableAttributesFactory getAttributesFactory() {
            return services.get(ImmutableAttributesFactory.class);
        }

        @Override
        public AttributesSchema getAttributesSchema() {
            return services.get(AttributesSchema.class);
        }

        @Override
        public ObjectFactory getObjectFactory() {
            return services.get(ObjectFactory.class);
        }
    }

    private static class DefaultArtifactPublicationServices implements ArtifactPublicationServices {

        private final ServiceRegistry services;

        public DefaultArtifactPublicationServices(ServiceRegistry services) {
            this.services = services;
        }

        @Override
        public RepositoryHandler createRepositoryHandler() {
            Instantiator instantiator = services.get(Instantiator.class);
            BaseRepositoryFactory baseRepositoryFactory = services.get(BaseRepositoryFactory.class);
            CollectionCallbackActionDecorator callbackDecorator = services.get(CollectionCallbackActionDecorator.class);
            return instantiator.newInstance(DefaultRepositoryHandler.class, baseRepositoryFactory, instantiator, callbackDecorator);
        }

        @Override
        public ArtifactPublisher createArtifactPublisher() {
            DefaultArtifactPublisher publisher = new DefaultArtifactPublisher(
                    services.get(LocalConfigurationMetadataBuilder.class),
                    new DefaultIvyModuleDescriptorWriter(services.get(ComponentSelectorConverter.class))
            );
            return new IvyContextualArtifactPublisher(services.get(IvyContextManager.class), publisher);
        }

    }
}<|MERGE_RESOLUTION|>--- conflicted
+++ resolved
@@ -201,136 +201,6 @@
         TransformationNodeRegistry createTransformationNodeRegistry() {
             return TransformationNodeRegistry.EMPTY;
         }
-<<<<<<< HEAD
-
-        /**
-         * Execution engine for usage above Gradle scope
-         *
-         * Currently used for running artifact transformations in buildscript blocks.
-         */
-        ExecutionEngine createExecutionEngine(
-                BuildOperationExecutor buildOperationExecutor,
-                ClassLoaderHierarchyHasher classLoaderHierarchyHasher,
-                Deleter deleter,
-                ExecutionStateChangeDetector changeDetector,
-                ListenerManager listenerManager,
-                OutputSnapshotter outputSnapshotter,
-                OverlappingOutputDetector overlappingOutputDetector,
-                TimeoutHandler timeoutHandler,
-                ValidateStep.ValidationWarningReporter validationWarningReporter,
-                ValueSnapshotter valueSnapshotter
-        ) {
-            OutputChangeListener outputChangeListener = listenerManager.getBroadcaster(OutputChangeListener.class);
-            // TODO: Figure out how to get rid of origin scope id in snapshot outputs step
-            UniqueId fixedUniqueId = UniqueId.from("dhwwyv4tqrd43cbxmdsf24wquu");
-            // @formatter:off
-            return new DefaultExecutionEngine(
-                new IdentifyStep<>(valueSnapshotter,
-                new IdentityCacheStep<>(
-                new AssignWorkspaceStep<>(
-                new LoadExecutionStateStep<>(
-                new ValidateStep<>(validationWarningReporter,
-                new CaptureStateBeforeExecutionStep(buildOperationExecutor, classLoaderHierarchyHasher, outputSnapshotter, overlappingOutputDetector, valueSnapshotter,
-                new NoOpCachingStateStep(
-                new ResolveChangesStep<>(changeDetector,
-                new SkipUpToDateStep<>(
-                new BroadcastChangingOutputsStep<>(outputChangeListener,
-                new StoreExecutionStateStep<>(
-                new SnapshotOutputsStep<>(buildOperationExecutor, fixedUniqueId, outputSnapshotter,
-                new CreateOutputsStep<>(
-                new TimeoutStep<>(timeoutHandler,
-                new ResolveInputChangesStep<>(
-                new RemovePreviousOutputsStep<>(deleter, outputChangeListener,
-                new ExecuteStep<>(buildOperationExecutor
-            ))))))))))))))))));
-            // @formatter:on
-        }
-    }
-
-    private static class NoOpCachingStateStep implements Step<BeforeExecutionContext, CachingResult> {
-        private final Step<? super CachingContext, ? extends UpToDateResult> delegate;
-
-        public NoOpCachingStateStep(Step<? super CachingContext, ? extends UpToDateResult> delegate) {
-            this.delegate = delegate;
-        }
-
-        @Override
-        public CachingResult execute(UnitOfWork work, BeforeExecutionContext context) {
-            UpToDateResult result = delegate.execute(work, new CachingContext() {
-                @Override
-                public CachingState getCachingState() {
-                    return CachingState.NOT_DETERMINED;
-                }
-
-                @Override
-                public Optional<String> getRebuildReason() {
-                    return context.getRebuildReason();
-                }
-
-                @Override
-                public ImmutableSortedMap<String, ValueSnapshot> getInputProperties() {
-                    return context.getInputProperties();
-                }
-
-                @Override
-                public ImmutableSortedMap<String, CurrentFileCollectionFingerprint> getInputFileProperties() {
-                    return context.getInputFileProperties();
-                }
-
-                @Override
-                public UnitOfWork.Identity getIdentity() {
-                    return context.getIdentity();
-                }
-
-                @Override
-                public File getWorkspace() {
-                    return context.getWorkspace();
-                }
-
-                @Override
-                public Optional<ExecutionHistoryStore> getHistory() {
-                    return context.getHistory();
-                }
-
-                @Override
-                public Optional<AfterPreviousExecutionState> getAfterPreviousExecutionState() {
-                    return context.getAfterPreviousExecutionState();
-                }
-
-                @Override
-                public Optional<BeforeExecutionState> getBeforeExecutionState() {
-                    return context.getBeforeExecutionState();
-                }
-            });
-            return new CachingResult() {
-                @Override
-                public CachingState getCachingState() {
-                    return CachingState.NOT_DETERMINED;
-                }
-
-                @Override
-                public ImmutableList<String> getExecutionReasons() {
-                    return result.getExecutionReasons();
-                }
-
-                @Override
-                public ImmutableSortedMap<String, ? extends FileCollectionFingerprint> getFinalOutputs() {
-                    return result.getFinalOutputs();
-                }
-
-                @Override
-                public Optional<OriginMetadata> getReusedOutputOriginMetadata() {
-                    return result.getReusedOutputOriginMetadata();
-                }
-
-                @Override
-                public Try<ExecutionResult> getExecutionResult() {
-                    return result.getExecutionResult();
-                }
-            };
-        }
-=======
->>>>>>> fb07e06f
     }
 
     private static class DependencyResolutionScopeServices {
