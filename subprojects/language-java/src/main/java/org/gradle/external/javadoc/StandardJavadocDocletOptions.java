--- conflicted
+++ resolved
@@ -196,22 +196,14 @@
 
     /**
      * -d  directory
-<<<<<<< HEAD
-     * <p/>
-=======
-     * <p>
->>>>>>> db07431e
+     * <p>
      * Specifies the destination directory where javadoc saves the generated HTML files. (The "d" means "destination.")
      * Omitting this option causes the files to be saved to the current directory.
      * The value directory can be absolute, or relative to the current working directory.
      * As of 1.4, the destination directory is automatically created when javadoc is run.
      * For example, the following generates the documentation for the package com.mypackage and
      * saves the results in the C:/user/doc/ directory:
-<<<<<<< HEAD
-     * <p/>
-=======
-     * <p>
->>>>>>> db07431e
+     * <p>
      * javadoc -d /user/doc com.mypackage
      */
     @Override
@@ -232,11 +224,7 @@
 
     /**
      * -use
-<<<<<<< HEAD
-     * <p/>
-=======
-     * <p>
->>>>>>> db07431e
+     * <p>
      * Includes one "Use" page for each documented class and package. The page describes what packages, classes, methods,
      * constructors and fields use any API of the given class or package. Given class C,
      * things that use class C would include subclasses of C, fields declared as C, methods that return C,
@@ -272,11 +260,7 @@
 
     /**
      * -version
-<<<<<<< HEAD
-     * <p/>
-=======
-     * <p>
->>>>>>> db07431e
+     * <p>
      * Includes the @version text in the generated docs. This text is omitted by default.
      * To tell what version of the Javadoc tool you are using, use the -J-version option.
      */
@@ -300,11 +284,7 @@
 
     /**
      * -author
-<<<<<<< HEAD
-     * <p/>
-=======
-     * <p>
->>>>>>> db07431e
+     * <p>
      * Includes the @author text in the generated docs.
      */
     @Input
@@ -327,11 +307,7 @@
 
     /**
      * -splitindex
-<<<<<<< HEAD
-     * <p/>
-=======
-     * <p>
->>>>>>> db07431e
+     * <p>
      * Splits the index file into multiple files, alphabetically, one file per letter,
      * plus a file for any index entries that start with non-alphabetical characters.
      */
@@ -355,11 +331,7 @@
 
     /**
      * -windowtitle  title
-<<<<<<< HEAD
-     * <p/>
-=======
-     * <p>
->>>>>>> db07431e
+     * <p>
      * Specifies the title to be placed in the HTML &lt;title&gt; tag.
      * This appears in the window title and in any browser bookmarks (favorite places) that someone creates for this page.
      * This title should not contain any HTML tags, as the browser will not properly interpret them.
@@ -385,11 +357,7 @@
 
     /**
      * -header header
-<<<<<<< HEAD
-     * <p/>
-=======
-     * <p>
->>>>>>> db07431e
+     * <p>
      * Specifies the header text to be placed at the top of each output file. The header will be placed to the right of
      * the upper navigation bar. header may contain HTML tags and white space, though if it does, it must be enclosed
      * in quotes. Any internal quotation marks within header may have to be escaped.
@@ -414,19 +382,11 @@
 
     /**
      * -doctitle title
-<<<<<<< HEAD
-     * <p/>
-     * Specifies the title to be placed near the top of the overview summary file. The title will be placed as a centered,
-     * level-one heading directly beneath the upper navigation bar. The title may contain HTML tags and white space,
-     * though if it does, it must be enclosed in quotes. Any internal quotation marks within title may have to be escaped.
-     * javadoc -doctitle "Java&lt;sup>&lt;font size=\"-2\">TM&lt;/font>&lt;/sup>" com.mypackage
-=======
      * <p>
      * Specifies the title to be placed near the top of the overview summary file. The title will be placed as a centered,
      * level-one heading directly beneath the upper navigation bar. The title may contain HTML tags and white space,
      * though if it does, it must be enclosed in quotes. Any internal quotation marks within title may have to be escaped.
      * javadoc -doctitle "Java&lt;sup&gt;&lt;font size=\"-2\"&gt;TM&lt;/font&gt;&lt;/sup&gt;" com.mypackage
->>>>>>> db07431e
      */
     @Optional @Input
     public String getDocTitle() {
@@ -444,11 +404,7 @@
 
     /**
      * -footer footer
-<<<<<<< HEAD
-     * <p/>
-=======
-     * <p>
->>>>>>> db07431e
+     * <p>
      * Specifies the footer text to be placed at the bottom of each output file.
      * The footer will be placed to the right of the lower navigation bar. footer may contain HTML tags and white space,
      * though if it does, it must be enclosed in quotes. Any internal quotation marks within footer may have to be escaped.
@@ -469,11 +425,7 @@
 
     /**
      * -bottom text
-<<<<<<< HEAD
-     * <p/>
-=======
-     * <p>
->>>>>>> db07431e
+     * <p>
      * Specifies the text to be placed at the bottom of each output file.
      * The text will be placed at the bottom of the page, below the lower navigation bar.
      * The text may contain HTML tags and white space, though if it does, it must be enclosed in quotes.
@@ -495,11 +447,7 @@
 
     /**
      * -link extdocURL
-<<<<<<< HEAD
-     * <p/>
-=======
-     * <p>
->>>>>>> db07431e
+     * <p>
      * Creates links to existing javadoc-generated documentation of external referenced classes. It takes one argument:
      * <p>
      * extdocURL is the absolute or relative URL of the directory containing the external javadoc-generated documentation
@@ -536,11 +484,7 @@
 
     /**
      * -linkoffline extdocURL packagelistLoc
-<<<<<<< HEAD
-     * <p/>
-=======
-     * <p>
->>>>>>> db07431e
+     * <p>
      * This option is a variation of -link; they both create links to javadoc-generated documentation
      * for external referenced classes. Use the -linkoffline option when linking to a document on the web
      * when the Javadoc tool itself is "offline" -- that is, it cannot access the document through a web connection.
@@ -583,11 +527,7 @@
 
     /**
      * -linksource
-<<<<<<< HEAD
-     * <p/>
-=======
-     * <p>
->>>>>>> db07431e
+     * <p>
      * Creates an HTML version of each source file (with line numbers) and adds links to them from the standard HTML documentation. Links are created for classes, interfaces, constructors, methods and fields whose declarations are in a source file. Otherwise, links are not created, such as for default constructors and generated classes.
      * This option exposes all private implementation details in the included source files, including private classes, private fields, and the bodies of private methods, regardless of the -public, -package, -protected and -private options. Unless you also use the -private option, not all private classes or interfaces will necessarily be accessible via links.
      * <p>
@@ -619,36 +559,21 @@
 
     /**
      * -group groupheading packagepattern:packagepattern:...
-<<<<<<< HEAD
-     * <p/>
-=======
-     * <p>
->>>>>>> db07431e
+     * <p>
      * Separates packages on the overview page into whatever groups you specify, one group per table.
      * You specify each group with a different -group option.
      * The groups appear on the page in the order specified on the command line; packages are alphabetized within a group.
      * For a given -group option, the packages matching the list of packagepattern expressions appear in a table
      * with the heading groupheading.
-<<<<<<< HEAD
-     * <p/>
-=======
-     * <p>
->>>>>>> db07431e
+     * <p>
      * groupheading can be any text, and can include white space. This text is placed in the table heading for the group.
      * packagepattern can be any package name, or can be the start of any package name followed by an asterisk (*).
      * The asterisk is a wildcard meaning "match any characters". This is the only wildcard allowed.
      * Multiple patterns can be included in a group by separating them with colons (:).
-<<<<<<< HEAD
-     * <p/>
+     * <p>
      * NOTE: If using an asterisk in a pattern or pattern list, the pattern list must be inside quotes,
      * such as "java.lang*:java.util"
-     * <p/>
-=======
-     * <p>
-     * NOTE: If using an asterisk in a pattern or pattern list, the pattern list must be inside quotes,
-     * such as "java.lang*:java.util"
-     * <p>
->>>>>>> db07431e
+     * <p>
      * If you do not supply any -group option, all packages are placed in one group with the heading "Packages".
      * If the all groups do not include all documented packages,
      * any leftover packages appear in a separate group with the heading "Other Packages".
@@ -656,25 +581,6 @@
      * For example, the following option separates the four documented packages into core,
      * extension and other packages. Notice the trailing "dot" does not appear in "java.lang*" -- including the dot,
      * such as "java.lang.*" would omit the java.lang package.
-<<<<<<< HEAD
-     * <p/>
-     * javadoc -group "Core Packages" "java.lang*:java.util"
-     * -group "Extension Packages" "javax.*"
-     * java.lang java.lang.reflect java.util javax.servlet java.new
-     * <p/>
-     * This results in the groupings:
-     * <p/>
-     * Core Packages
-     * <br/>java.lang
-     * <br/>java.lang.reflect
-     * <br/>java.util
-     * <p/>
-     * Extension Packages
-     * <br/>javax.servlet
-     * <p/>
-     * Other Packages
-     * <br/>java.new
-=======
      * <p>
      * javadoc -group "Core Packages" "java.lang*:java.util"
      * -group "Extension Packages" "javax.*"
@@ -692,7 +598,6 @@
      * <p>
      * Other Packages
      * <br>java.new
->>>>>>> db07431e
      */
     @Optional @Input
     public Map<String, List<String>> getGroups() {
@@ -723,11 +628,7 @@
 
     /**
      * -nodeprecated
-<<<<<<< HEAD
-     * <p/>
-=======
-     * <p>
->>>>>>> db07431e
+     * <p>
      * Prevents the generation of any deprecated API at all in the documentation.
      * This does what -nodeprecatedlist does, plus it does not generate any deprecated API throughout the rest of the documentation.
      * This is useful when writing code and you don't want to be distracted by the deprecated code.
@@ -752,11 +653,7 @@
 
     /**
      * -nodeprecatedlist
-<<<<<<< HEAD
-     * <p/>
-=======
-     * <p>
->>>>>>> db07431e
+     * <p>
      * Prevents the generation of the file containing the list of deprecated APIs (deprecated-list.html) and
      * the link in the navigation bar to that page.
      * (However, javadoc continues to generate the deprecated API throughout the rest of the document.)
@@ -782,11 +679,7 @@
 
     /**
      * -nosince
-<<<<<<< HEAD
-     * <p/>
-=======
-     * <p>
->>>>>>> db07431e
+     * <p>
      * Omits from the generated docs the "Since" sections associated with the @since tags.
      */
     @Input
@@ -809,11 +702,7 @@
 
     /**
      * -notree
-<<<<<<< HEAD
-     * <p/>
-=======
-     * <p>
->>>>>>> db07431e
+     * <p>
      * Omits the class/interface hierarchy pages from the generated docs.
      * These are the pages you reach using the "Tree" button in the navigation bar.
      * The hierarchy is produced by default.
@@ -838,11 +727,7 @@
 
     /**
      * -noindex
-<<<<<<< HEAD
-     * <p/>
-=======
-     * <p>
->>>>>>> db07431e
+     * <p>
      * Omits the index from the generated docs. The index is produced by default.
      */
     @Input
@@ -865,11 +750,7 @@
 
     /**
      * -nohelp
-<<<<<<< HEAD
-     * <p/>
-=======
-     * <p>
->>>>>>> db07431e
+     * <p>
      * Omits the HELP link in the navigation bars at the top and bottom of each page of output.
      */
     @Input
@@ -892,11 +773,7 @@
 
     /**
      * -nonavbar
-<<<<<<< HEAD
-     * <p/>
-=======
-     * <p>
->>>>>>> db07431e
+     * <p>
      * Prevents the generation of the navigation bar, header and footer,
      * otherwise found at the top and bottom of the generated pages. Has no affect on the "bottom" option.
      * The -nonavbar option is useful when you are interested only in the content and have no need for navigation,
@@ -922,15 +799,9 @@
 
     /**
      * -helpfile  path/filename
-<<<<<<< HEAD
-     * <p/>
+     * <p>
      * Specifies the path of an alternate help file path\filename that the HELP link in the top and bottom navigation bars link to. Without this option, the Javadoc tool automatically creates a help file help-doc.html that is hard-coded in the Javadoc tool. This option enables you to override this default. The filename can be any name and is not restricted to help-doc.html -- the Javadoc tool will adjust the links in the navigation bar accordingly. For example:
-     * <p/>
-=======
-     * <p>
-     * Specifies the path of an alternate help file path\filename that the HELP link in the top and bottom navigation bars link to. Without this option, the Javadoc tool automatically creates a help file help-doc.html that is hard-coded in the Javadoc tool. This option enables you to override this default. The filename can be any name and is not restricted to help-doc.html -- the Javadoc tool will adjust the links in the navigation bar accordingly. For example:
-     * <p>
->>>>>>> db07431e
+     * <p>
      * javadoc -helpfile C:/user/myhelp.html java.awt
      */
     @Optional @PathSensitive(NAME_ONLY) @InputFile
@@ -949,15 +820,9 @@
 
     /**
      * -stylesheetfile  path\filename
-<<<<<<< HEAD
-     * <p/>
+     * <p>
      * Specifies the path of an alternate HTML stylesheet file. Without this option, the Javadoc tool automatically creates a stylesheet file stylesheet.css that is hard-coded in the Javadoc tool. This option enables you to override this default. The filename can be any name and is not restricted to stylesheet.css. For example:
-     * <p/>
-=======
-     * <p>
-     * Specifies the path of an alternate HTML stylesheet file. Without this option, the Javadoc tool automatically creates a stylesheet file stylesheet.css that is hard-coded in the Javadoc tool. This option enables you to override this default. The filename can be any name and is not restricted to stylesheet.css. For example:
-     * <p>
->>>>>>> db07431e
+     * <p>
      * javadoc -stylesheetfile C:/user/mystylesheet.css com.mypackage
      */
     @Optional @PathSensitive(NAME_ONLY) @InputFile
@@ -976,11 +841,7 @@
 
     /**
      * -serialwarn
-<<<<<<< HEAD
-     * <p/>
-=======
-     * <p>
->>>>>>> db07431e
+     * <p>
      * Generates compile-time warnings for missing @serial tags.
      * By default, Javadoc 1.2.2 (and later versions) generates no serial warnings.
      * (This is a reversal from earlier versions.) Use this option to display the serial warnings,
@@ -1007,23 +868,13 @@
     /**
      * -charset  name
      * Specifies the HTML character set for this document. The name should be a preferred MIME name as given in the IANA Registry. For example:
-<<<<<<< HEAD
-     * <p/>
+     * <p>
      * javadoc -charset "iso-8859-1" mypackage
-     * <p/>
+     * <p>
      * would insert the following line in the head of every generated page:
-     * <p/>
+     * <p>
      * &lt;META http-equiv="Content-Type" content="text/html; charset=ISO-8859-1"&gt;
-     * <p/>
-=======
-     * <p>
-     * javadoc -charset "iso-8859-1" mypackage
-     * <p>
-     * would insert the following line in the head of every generated page:
-     * <p>
-     * &lt;META http-equiv="Content-Type" content="text/html; charset=ISO-8859-1"&gt;
-     * <p>
->>>>>>> db07431e
+     * <p>
      * This META tag is described in the HTML standard. (4197265 and 4137321)
      * <p>
      * Also see -encoding and -docencoding.
@@ -1044,11 +895,7 @@
 
     /**
      * -docencoding  name
-<<<<<<< HEAD
-     * <p/>
-=======
-     * <p>
->>>>>>> db07431e
+     * <p>
      * Specifies the encoding of the generated HTML files. The name should be a preferred MIME name as given in the IANA Registry. If you omit this option but use -encoding, then the encoding of the generated HTML files is determined by -encoding. Example:
      * <p>
      * % javadoc -docencoding "ISO-8859-1" mypackage
