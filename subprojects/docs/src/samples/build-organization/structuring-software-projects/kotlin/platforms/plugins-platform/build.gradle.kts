plugins {
    id("java-platform")
}

group = "com.example.platform"

dependencies {
    constraints {
        api("com.android.tools.build:gradle:7.3.1")
<<<<<<< HEAD
        api("org.jetbrains.kotlin.android:org.jetbrains.kotlin.android.gradle.plugin:1.8.0")
        api("org.jetbrains.kotlin.jvm:org.jetbrains.kotlin.jvm.gradle.plugin:1.8.0")
        api("org.springframework.boot:org.springframework.boot.gradle.plugin:2.7.8")
=======
        api("org.jetbrains.kotlin.android:org.jetbrains.kotlin.android.gradle.plugin:1.8.10")
        api("org.jetbrains.kotlin.jvm:org.jetbrains.kotlin.jvm.gradle.plugin:1.8.10")
        api("org.springframework.boot:org.springframework.boot.gradle.plugin:2.7.5")
>>>>>>> 31311798
    }
}<|MERGE_RESOLUTION|>--- conflicted
+++ resolved
@@ -7,14 +7,8 @@
 dependencies {
     constraints {
         api("com.android.tools.build:gradle:7.3.1")
-<<<<<<< HEAD
-        api("org.jetbrains.kotlin.android:org.jetbrains.kotlin.android.gradle.plugin:1.8.0")
-        api("org.jetbrains.kotlin.jvm:org.jetbrains.kotlin.jvm.gradle.plugin:1.8.0")
-        api("org.springframework.boot:org.springframework.boot.gradle.plugin:2.7.8")
-=======
         api("org.jetbrains.kotlin.android:org.jetbrains.kotlin.android.gradle.plugin:1.8.10")
         api("org.jetbrains.kotlin.jvm:org.jetbrains.kotlin.jvm.gradle.plugin:1.8.10")
-        api("org.springframework.boot:org.springframework.boot.gradle.plugin:2.7.5")
->>>>>>> 31311798
+        api("org.springframework.boot:org.springframework.boot.gradle.plugin:2.7.8")
     }
 }