--- conflicted
+++ resolved
@@ -40,7 +40,6 @@
 
 === Potential breaking changes
 
-<<<<<<< HEAD
 ==== ArtifactView and ArtifactCollection variant resolution behavior is more correct
 
 In previous versions of Gradle, the attributes used for variant resolution by `ArtifactView` and `ArtifactCollection` began as point-in-time copies of the attributes present on the `Configuration` instance used to create them.
@@ -90,12 +89,11 @@
 The new behavior correctly implements the expectation that an `ArtifactView` without any further customization will return the same files as the configuration that created it.
 
 A new method `link:{javadocPath}/org/gradle/api/artifacts/Configuration.html#useAttributeSnapshotsToSelectVariantForArtifacts--[useAttributeSnapshotsToSelectVariantForArtifacts()]` has been added to the `Configuration` API to restore the legacy behavior for those who need it.
-=======
+
 [[kotlin_1_8.20]]
 ==== Upgrade to Kotlin 1.8.21
 
 The embedded Kotlin has been updated to link:https://github.com/JetBrains/kotlin/releases/tag/v1.8.21[Kotlin 1.8.21].
->>>>>>> d6283077
 
 [[changes_8.2]]
 == Upgrading from 8.1 and earlier
