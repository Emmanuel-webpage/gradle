/*
 * Copyright 2021 the original author or authors.
 *
 * Licensed under the Apache License, Version 2.0 (the "License");
 * you may not use this file except in compliance with the License.
 * You may obtain a copy of the License at
 *
 *      http://www.apache.org/licenses/LICENSE-2.0
 *
 * Unless required by applicable law or agreed to in writing, software
 * distributed under the License is distributed on an "AS IS" BASIS,
 * WITHOUT WARRANTIES OR CONDITIONS OF ANY KIND, either express or implied.
 * See the License for the specific language governing permissions and
 * limitations under the License.
 */

package org.gradle.configurationcache.isolated

import spock.lang.Ignore

class IsolatedProjectsToolingApiBuildActionIntegrationTest extends AbstractIsolatedProjectsToolingApiIntegrationTest {
    def setup() {
        settingsFile << """
            rootProject.name = 'root'
        """
    }

    def "caches execution of BuildAction that queries custom tooling model"() {
        given:
        withSomeToolingModelBuilderPluginInBuildSrc()
        settingsFile << """
            include("a")
            include("b")
        """
        buildFile << """
            plugins.apply(my.MyPlugin)
        """
        file("a/build.gradle") << """
            plugins.apply(my.MyPlugin)
        """

        when:
        executer.withArguments(ENABLE_CLI)
        def model = runBuildAction(new FetchCustomModelForEachProject())

        then:
        model.size() == 2
        model[0].message == "It works from project :"
        model[1].message == "It works from project :a"

        and:
        fixture.assertStateStored {
            projectConfigured(":buildSrc")
            projectConfigured(":b")
            buildModelCreated()
            modelsCreated(":", ":a")
        }
        outputContains("creating model for root project 'root'")
        outputContains("creating model for project ':a'")

        when:
        executer.withArguments(ENABLE_CLI)
        def model2 = runBuildAction(new FetchCustomModelForEachProject())

        then:
        model2.size() == 2
        model2[0].message == "It works from project :"
        model2[1].message == "It works from project :a"

        and:
        fixture.assertStateLoaded()
        outputDoesNotContain("creating model")

        when:
        buildFile << """
            myExtension.message = 'this is the root project'
        """

        executer.withArguments(ENABLE_CLI)
        def model3 = runBuildAction(new FetchCustomModelForEachProject())

        then:
        model3.size() == 2
        model3[0].message == "this is the root project"
        model3[1].message == "It works from project :a"

        and:
        fixture.assertStateRecreated {
            fileChanged("build.gradle")
            projectConfigured(":buildSrc")
            projectConfigured(":b")
            modelsCreated(":")
        }
        outputContains("creating model for root project 'root'")

        when:
        executer.withArguments(ENABLE_CLI)
        def model4 = runBuildAction(new FetchCustomModelForEachProject())

        then:
        model4.size() == 2
        model4[0].message == "this is the root project"
        model4[1].message == "It works from project :a"

        and:
        fixture.assertStateLoaded()
    }

    def "invalidates cached model when build scoped input changes"() {
        given:
        withSomeToolingModelBuilderPluginInBuildSrc()
        settingsFile << """
            include("a")
            include("b")
        """
        buildFile << """
            plugins.apply(my.MyPlugin)
        """
        file("a/build.gradle") << """
            plugins.apply(my.MyPlugin)
        """

        when:
        executer.withArguments(ENABLE_CLI)
        def model = runBuildAction(new FetchCustomModelForEachProject())

        then:
        model.size() == 2
        model[0].message == "It works from project :"
        model[1].message == "It works from project :a"

        and:
        fixture.assertStateStored {
            projectConfigured(":buildSrc")
            projectConfigured(":b")
            buildModelCreated()
            modelsCreated(":", ":a")
        }

        when:
        executer.withArguments(ENABLE_CLI)
        def model2 = runBuildAction(new FetchCustomModelForEachProject())

        then:
        model2.size() == 2
        model2[0].message == "It works from project :"
        model2[1].message == "It works from project :a"

        and:
        fixture.assertStateLoaded()

        when:
        settingsFile << """
            println("some new stuff")
        """

        executer.withArguments(ENABLE_CLI)
        def model3 = runBuildAction(new FetchCustomModelForEachProject())

        then:
        model3.size() == 2
        model3[0].message == "It works from project :"
        model3[1].message == "It works from project :a"

        and:
        fixture.assertStateRecreated {
            fileChanged("settings.gradle")
            projectConfigured(":buildSrc")
            projectConfigured(":b")
            buildModelCreated()
            modelsCreated(":", ":a")
        }

        when:
        executer.withArguments(ENABLE_CLI)
        def model4 = runBuildAction(new FetchCustomModelForEachProject())

        then:
        model4.size() == 2
        model4[0].message == "It works from project :"
        model4[1].message == "It works from project :a"

        and:
        fixture.assertStateLoaded()
    }

    def "invalidates cached model when model builder input changes"() {
        given:
        withSomeToolingModelBuilderPluginInBuildSrc("""
            project.providers.gradleProperty("some-input").forUseAtConfigurationTime().get()
        """)
        settingsFile << """
            include("a")
            include("b")
        """
        file("a/build.gradle") << """
            plugins.apply(my.MyPlugin)
        """

        when:
        executer.withArguments(ENABLE_CLI, "-Psome-input=12")
        def model = runBuildAction(new FetchCustomModelForEachProject())

        then:
        model.size() == 1
        model[0].message == "It works from project :a"

        and:
        fixture.assertStateStored {
            projectConfigured(":buildSrc")
            projectsConfigured(":", ":b")
            buildModelCreated()
            modelsCreated(":a")
        }

        when:
        executer.withArguments(ENABLE_CLI, "-Psome-input=12")
        def model2 = runBuildAction(new FetchCustomModelForEachProject())

        then:
        model2.size() == 1
        model2[0].message == "It works from project :a"

        and:
        fixture.assertStateLoaded()

        when:
        executer.withArguments(ENABLE_CLI, "-Psome-input=2")
        def model3 = runBuildAction(new FetchCustomModelForEachProject())

        then:
        model3.size() == 1
        model3[0].message == "It works from project :a"

        and:
        fixture.assertStateRecreated {
            gradlePropertyChanged("some-input")
            projectConfigured(":buildSrc")
            projectsConfigured(":", ":b")
            modelsCreated(":a")
        }

        when:
        executer.withArguments(ENABLE_CLI, "-Psome-input=2")
        def model4 = runBuildAction(new FetchCustomModelForEachProject())

        then:
        model4.size() == 1
        model4[0].message == "It works from project :a"

        and:
        fixture.assertStateLoaded()
    }

    def "caches execution of BuildAction that queries each model multiple times"() {
        given:
        withSomeToolingModelBuilderPluginInBuildSrc()
        settingsFile << """
            include("a")
            include("b")
        """
        buildFile << """
            plugins.apply(my.MyPlugin)
        """
        file("a/build.gradle") << """
            plugins.apply(my.MyPlugin)
        """

        when:
        executer.withArguments(ENABLE_CLI)
        def model = runBuildAction(new FetchModelsMultipleTimesForEachProject())

        then:
        model.size() == 4
        model[0].message == "It works from project :"
        model[1].message == "It works from project :a"

        and:
        fixture.assertStateStored {
            projectConfigured(":buildSrc")
            projectConfigured(":b")
            buildModelCreated()
            modelsCreated(":", ":a")
        }
        outputContains("creating model for root project 'root'")
        outputContains("creating model for project ':a'")

        when:
        executer.withArguments(ENABLE_CLI)
        def model2 = runBuildAction(new FetchModelsMultipleTimesForEachProject())

        then:
        model2.size() == 4
        model2[0].message == "It works from project :"
        model2[1].message == "It works from project :a"

        and:
        fixture.assertStateLoaded()
        outputDoesNotContain("creating model")

        when:
        buildFile << """
            myExtension.message = 'this is the root project'
        """

        executer.withArguments(ENABLE_CLI)
        def model3 = runBuildAction(new FetchModelsMultipleTimesForEachProject())

        then:
        model3.size() == 4
        model3[0].message == "this is the root project"
        model3[1].message == "It works from project :a"

        and:
        fixture.assertStateRecreated {
            fileChanged("build.gradle")
            projectConfigured(":buildSrc")
            projectConfigured(":b")
            modelsCreated(":")
        }
        outputContains("creating model for root project 'root'")

        when:
        executer.withArguments(ENABLE_CLI)
        def model4 = runBuildAction(new FetchModelsMultipleTimesForEachProject())

        then:
        model4.size() == 4
        model4[0].message == "this is the root project"
        model4[1].message == "It works from project :a"

        and:
        fixture.assertStateLoaded()
    }

<<<<<<< HEAD
    def "caches execution of BuildAction that queries nullable custom tooling model"() {
=======
    @Ignore("https://github.com/gradle/gradle/pull/18858 - Those phased build actions no longer have 'isRunsTasks' set to true")
    def "caches execution of phased BuildAction that queries custom tooling model and that runs tasks"() {
>>>>>>> 426f267f
        given:
        withSomeNullabeToolingModelBuilderPluginInBuildSrc()
        settingsFile << """
            include("a")
            include("b")
        """
        buildFile << """
            plugins.apply(my.MyPlugin)
        """
        file("a/build.gradle") << """
            plugins.apply(my.MyPlugin)
        """

        when:
        executer.withArguments(ENABLE_CLI)
        def model = runBuildAction(new FetchCustomModelForEachProject())

        then:
        model.empty

        and:
        fixture.assertStateStored {
            projectConfigured(":buildSrc")
            projectConfigured(":b")
            buildModelCreated()
            modelsCreated(":", ":a")
        }
        outputContains("creating model for root project 'root'")
        outputContains("creating model for project ':a'")

        when:
        executer.withArguments(ENABLE_CLI)
        def model2 = runBuildAction(new FetchCustomModelForEachProject())

        then:
        model2.empty

        and:
        fixture.assertStateLoaded()
        outputDoesNotContain("creating model")

        when:
        buildFile << """
            println("changed")
        """

        executer.withArguments(ENABLE_CLI)
        def model3 = runBuildAction(new FetchCustomModelForEachProject())

        then:
        model3.empty

        and:
        fixture.assertStateRecreated {
            fileChanged("build.gradle")
            projectConfigured(":buildSrc")
            projectConfigured(":b")
            modelsCreated(":")
        }
        outputContains("creating model for root project 'root'")

        when:
        executer.withArguments(ENABLE_CLI)
        def model4 = runBuildAction(new FetchCustomModelForEachProject())

        then:
        model4.empty

        and:
        fixture.assertStateLoaded()
    }

}<|MERGE_RESOLUTION|>--- conflicted
+++ resolved
@@ -333,12 +333,8 @@
         fixture.assertStateLoaded()
     }
 
-<<<<<<< HEAD
-    def "caches execution of BuildAction that queries nullable custom tooling model"() {
-=======
     @Ignore("https://github.com/gradle/gradle/pull/18858 - Those phased build actions no longer have 'isRunsTasks' set to true")
     def "caches execution of phased BuildAction that queries custom tooling model and that runs tasks"() {
->>>>>>> 426f267f
         given:
         withSomeNullabeToolingModelBuilderPluginInBuildSrc()
         settingsFile << """
