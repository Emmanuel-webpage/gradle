/*
 * Copyright 2021 the original author or authors.
 *
 * Licensed under the Apache License, Version 2.0 (the "License");
 * you may not use this file except in compliance with the License.
 * You may obtain a copy of the License at
 *
 *      http://www.apache.org/licenses/LICENSE-2.0
 *
 * Unless required by applicable law or agreed to in writing, software
 * distributed under the License is distributed on an "AS IS" BASIS,
 * WITHOUT WARRANTIES OR CONDITIONS OF ANY KIND, either express or implied.
 * See the License for the specific language governing permissions and
 * limitations under the License.
 */

package org.gradle.internal.cc.impl

import org.gradle.api.GradleException
import org.gradle.api.configuration.BuildFeatures
import org.gradle.api.internal.BuildType
import org.gradle.api.internal.StartParameterInternal
import org.gradle.api.internal.artifacts.ivyservice.projectmodule.LocalComponentCache
import org.gradle.api.internal.configuration.DefaultBuildFeatures
import org.gradle.api.logging.LogLevel
import org.gradle.execution.selection.BuildTaskSelector
import org.gradle.initialization.StartParameterBuildOptions
import org.gradle.internal.build.BuildStateRegistry
import org.gradle.internal.buildoption.DefaultInternalOptions
import org.gradle.internal.buildoption.InternalFlag
import org.gradle.internal.buildtree.BuildActionModelRequirements
import org.gradle.internal.buildtree.BuildModelParameters
import org.gradle.internal.buildtree.BuildTreeModelControllerServices
import org.gradle.internal.buildtree.BuildTreeWorkGraphPreparer
import org.gradle.internal.buildtree.DefaultBuildTreeModelSideEffectExecutor
import org.gradle.internal.buildtree.DefaultBuildTreeWorkGraphPreparer
import org.gradle.internal.buildtree.RunTasksRequirements
import org.gradle.internal.cc.base.logger
import org.gradle.internal.cc.base.services.ConfigurationCacheEnvironmentChangeTracker
import org.gradle.internal.cc.impl.fingerprint.ConfigurationCacheFingerprintController
import org.gradle.internal.cc.impl.initialization.ConfigurationCacheInjectedClasspathInstrumentationStrategy
import org.gradle.internal.cc.impl.initialization.ConfigurationCacheStartParameter
import org.gradle.internal.cc.impl.initialization.DefaultConfigurationCacheProblemsListener
import org.gradle.internal.cc.impl.initialization.InstrumentedExecutionAccessListenerRegistry
import org.gradle.internal.cc.impl.initialization.VintageInjectedClasspathInstrumentationStrategy
import org.gradle.internal.cc.impl.models.DefaultToolingModelParameterCarrierFactory
import org.gradle.internal.cc.impl.problems.ConfigurationCacheProblems
import org.gradle.internal.cc.impl.services.ConfigurationCacheBuildTreeModelSideEffectExecutor
import org.gradle.internal.cc.impl.services.DefaultBuildModelParameters
import org.gradle.internal.cc.impl.services.DefaultDeferredRootBuildGradle
import org.gradle.internal.cc.impl.services.VintageEnvironmentChangeTracker
import org.gradle.internal.configuration.problems.DefaultProblemFactory
import org.gradle.internal.scripts.ProjectScopedScriptResolution
import org.gradle.internal.serialize.codecs.core.jos.JavaSerializationEncodingLookup
import org.gradle.internal.service.Provides
import org.gradle.internal.service.ServiceRegistration
import org.gradle.internal.service.ServiceRegistrationProvider
import org.gradle.internal.snapshot.ValueSnapshotter
import org.gradle.tooling.provider.model.internal.ToolingModelParameterCarrier
import org.gradle.util.internal.IncubationLogger


class DefaultBuildTreeModelControllerServices : BuildTreeModelControllerServices {
    companion object {
        private
        val parallelBuilding = InternalFlag("org.gradle.internal.tooling.parallel", true)

        private
        val invalidateCoupledProjects = InternalFlag("org.gradle.internal.invalidate-coupled-projects", true)

        /**
         * If model dependencies between projects should be treated as project dependencies.
         * Model dependency is observed when a project requests a model from another project.
         */
        private
        val modelProjectDependencies = InternalFlag("org.gradle.internal.model-project-dependencies", true)
    }

    override fun servicesForBuildTree(requirements: BuildActionModelRequirements): BuildTreeModelControllerServices.Supplier {
        val startParameter = requirements.startParameter

        // Isolated projects also implies configuration cache
        if (startParameter.isolatedProjects.get() && !startParameter.configurationCache.get()) {
            if (startParameter.configurationCache.isExplicit) {
                throw GradleException("The configuration cache cannot be disabled when isolated projects is enabled.")
            }
        }

        val modelParameters = getBuildModelParameters(
            requirements,
            startParameter
        )

        if (!startParameter.isConfigurationCacheQuiet) {
            if (modelParameters.isIsolatedProjects) {
                IncubationLogger.incubatingFeatureUsed("Isolated projects")
            }
        }
        if (!modelParameters.isIsolatedProjects && modelParameters.isConfigureOnDemand) {
            IncubationLogger.incubatingFeatureUsed("Configuration on demand")
        }

        val buildFeatures = DefaultBuildFeatures(startParameter, modelParameters)

        return BuildTreeModelControllerServices.Supplier { registration ->
            val buildType = if (requirements.isRunsTasks) BuildType.TASKS else BuildType.MODEL
            registration.add(BuildType::class.java, buildType)
            registerCommonBuildTreeServices(registration, modelParameters, buildFeatures, requirements)
        }
    }

    private
    fun getBuildModelParameters(
        requirements: BuildActionModelRequirements,
        startParameter: StartParameterInternal
    ): BuildModelParameters {

        val options = DefaultInternalOptions(startParameter.systemPropertiesArgs)
        val isolatedProjects = startParameter.isolatedProjects.get()
        val parallelProjectExecution = isolatedProjects || requirements.startParameter.isParallelProjectExecutionEnabled
        val parallelToolingActions = parallelProjectExecution && options.getOption(parallelBuilding).get()
        val invalidateCoupledProjects = isolatedProjects && options.getOption(invalidateCoupledProjects).get()
        val modelAsProjectDependency = isolatedProjects && options.getOption(modelProjectDependencies).get()
        val configurationCacheLogLevel = if (startParameter.isConfigurationCacheQuiet) LogLevel.INFO else LogLevel.LIFECYCLE

        return if (requirements.isCreatesModel) {
            // When creating a model, disable certain features - only enable configure on demand and configuration cache when isolated projects is enabled
            DefaultBuildModelParameters(
                parallelProjectExecution = parallelProjectExecution,
                configureOnDemand = isolatedProjects,
                configurationCache = isolatedProjects,
                isolatedProjects = isolatedProjects,
                requiresBuildModel = true,
                intermediateModelCache = isolatedProjects,
                parallelToolingApiActions = parallelToolingActions,
                invalidateCoupledProjects = invalidateCoupledProjects,
                modelAsProjectDependency = modelAsProjectDependency
            )
        } else {
            val configurationCache = isolatedProjects || startParameter.configurationCache.get()
            val configureOnDemand = isolatedProjects || startParameter.isConfigureOnDemand

            fun disabledConfigurationCacheBuildModelParameters(buildOptionReason: String): BuildModelParameters {
                logger.log(configurationCacheLogLevel, "{} as configuration cache cannot be reused due to --{}", requirements.actionDisplayName.capitalizedDisplayName, buildOptionReason)
                return DefaultBuildModelParameters(
                    parallelProjectExecution = parallelProjectExecution,
                    configureOnDemand = configureOnDemand,
                    configurationCache = false,
                    isolatedProjects = false,
                    requiresBuildModel = false,
                    intermediateModelCache = false,
                    parallelToolingApiActions = parallelToolingActions,
                    invalidateCoupledProjects = invalidateCoupledProjects,
                    modelAsProjectDependency = modelAsProjectDependency
                )
            }

            when {
                configurationCache && startParameter.writeDependencyVerifications.isNotEmpty() -> disabledConfigurationCacheBuildModelParameters(StartParameterBuildOptions.DependencyVerificationWriteOption.LONG_OPTION)
                configurationCache && startParameter.isExportKeys -> disabledConfigurationCacheBuildModelParameters(StartParameterBuildOptions.ExportKeysOption.LONG_OPTION)
<<<<<<< HEAD
                // Disable configuration cache when generating a property upgrade report, since report is generated during configuration phase, and we currently don't reference it in cc cache
                configurationCache && startParameter.isPropertyUpgradeReportEnabled -> disabledConfigurationCacheBuildModelParameters(StartParameterBuildOptions.PropertyUpgradeReportOption.LONG_OPTION)
                else -> BuildModelParameters(
                    parallelProjectExecution,
                    configureOnDemand,
                    configurationCache,
                    isolatedProjects,
                    false,
                    false,
                    parallelToolingActions,
                    invalidateCoupledProjects,
                    modelAsProjectDependency,
                    configurationCacheLogLevel
                )
            }
        }
=======
                else -> DefaultBuildModelParameters(
                    parallelProjectExecution = parallelProjectExecution,
                    configureOnDemand = configureOnDemand,
                    configurationCache = configurationCache,
                    isolatedProjects = isolatedProjects,
                    requiresBuildModel = false,
                    intermediateModelCache = false,
                    parallelToolingApiActions = parallelToolingActions,
                    invalidateCoupledProjects = invalidateCoupledProjects,
                    modelAsProjectDependency = modelAsProjectDependency
                )
            }
        }

        if (!startParameter.isConfigurationCacheQuiet) {
            if (modelParameters.isIsolatedProjects) {
                IncubationLogger.incubatingFeatureUsed("Isolated projects")
            }
        }
        if (!modelParameters.isIsolatedProjects && modelParameters.isConfigureOnDemand) {
            IncubationLogger.incubatingFeatureUsed("Configuration on demand")
        }

        val loggingParameters = ConfigurationCacheLoggingParameters(configurationCacheLogLevel)
        val buildFeatures = DefaultBuildFeatures(startParameter, modelParameters)

        return BuildTreeModelControllerServices.Supplier { registration ->
            val buildType = if (requirements.isRunsTasks) BuildType.TASKS else BuildType.MODEL
            registration.add(BuildType::class.java, buildType)
            registerCommonBuildTreeServices(registration, modelParameters, buildFeatures, requirements, loggingParameters)
        }
>>>>>>> 699ca214
    }

    override fun servicesForNestedBuildTree(startParameter: StartParameterInternal): BuildTreeModelControllerServices.Supplier {
        val loggingParameters = ConfigurationCacheLoggingParameters(LogLevel.LIFECYCLE)
        return BuildTreeModelControllerServices.Supplier { registration ->
            registration.add(BuildType::class.java, BuildType.TASKS)
            // Configuration cache is not supported for nested build trees
            val buildModelParameters =
                DefaultBuildModelParameters(
                    parallelProjectExecution = startParameter.isParallelProjectExecutionEnabled,
                    configureOnDemand = startParameter.isConfigureOnDemand,
                    configurationCache = false,
                    isolatedProjects = false,
                    requiresBuildModel = true,
                    intermediateModelCache = false,
                    parallelToolingApiActions = false,
                    invalidateCoupledProjects = false,
                    modelAsProjectDependency = false
                )
            val buildFeatures = DefaultBuildFeatures(startParameter, buildModelParameters)
            val requirements = RunTasksRequirements(startParameter)
            registerCommonBuildTreeServices(registration, buildModelParameters, buildFeatures, requirements, loggingParameters)
        }
    }

    private
    fun registerCommonBuildTreeServices(
        registration: ServiceRegistration,
        modelParameters: BuildModelParameters,
        buildFeatures: DefaultBuildFeatures,
        requirements: BuildActionModelRequirements,
        loggingParameters: ConfigurationCacheLoggingParameters
    ) {
        registration.add(BuildModelParameters::class.java, modelParameters)
        registration.add(ConfigurationCacheLoggingParameters::class.java, loggingParameters)
        registration.add(BuildFeatures::class.java, buildFeatures)
        registration.add(BuildActionModelRequirements::class.java, requirements)
        registration.addProvider(SharedBuildTreeScopedServices())
        registration.add(JavaSerializationEncodingLookup::class.java)

        // This was originally only for the configuration cache, but now used for configuration cache and problems reporting
        registration.add(DefaultProblemFactory::class.java)

        if (modelParameters.isConfigurationCache) {
            registration.add(ConfigurationCacheBuildTreeLifecycleControllerFactory::class.java)
            registration.add(ConfigurationCacheStartParameter::class.java)
            registration.add(ConfigurationCacheClassLoaderScopeRegistryListener::class.java)
            registration.add(ConfigurationCacheInjectedClasspathInstrumentationStrategy::class.java)
            registration.add(ConfigurationCacheEnvironmentChangeTracker::class.java)
            registration.add(DefaultConfigurationCacheProblemsListener::class.java)
            registration.add(ConfigurationCacheProblems::class.java)
            registration.add(DefaultConfigurationCache::class.java)
            registration.add(InstrumentedExecutionAccessListenerRegistry::class.java)
            registration.add(ConfigurationCacheFingerprintController::class.java)
            registration.addProvider(ConfigurationCacheBuildTreeProvider())
            registration.add(ConfigurationCacheBuildTreeModelSideEffectExecutor::class.java)
            registration.add(DefaultDeferredRootBuildGradle::class.java)
        } else {
            registration.add(VintageInjectedClasspathInstrumentationStrategy::class.java)
            registration.add(VintageBuildTreeLifecycleControllerFactory::class.java)
            registration.add(VintageEnvironmentChangeTracker::class.java)
            registration.add(ProjectScopedScriptResolution::class.java, ProjectScopedScriptResolution.NO_OP)
            registration.addProvider(VintageBuildTreeProvider())
            registration.add(DefaultBuildTreeModelSideEffectExecutor::class.java)
        }
        if (modelParameters.isIntermediateModelCache) {
            registration.addProvider(ConfigurationCacheModelProvider())
        } else {
            registration.addProvider(VintageModelProvider())
        }
    }

    private
    class SharedBuildTreeScopedServices : ServiceRegistrationProvider {
        @Provides
        fun createToolingModelParameterCarrierFactory(valueSnapshotter: ValueSnapshotter): ToolingModelParameterCarrier.Factory {
            return DefaultToolingModelParameterCarrierFactory(valueSnapshotter)
        }
    }

    private
    class ConfigurationCacheModelProvider : ServiceRegistrationProvider {
        @Provides
        fun createLocalComponentCache(cache: BuildTreeConfigurationCache): LocalComponentCache = ConfigurationCacheAwareLocalComponentCache(cache)
    }

    private
    class VintageModelProvider : ServiceRegistrationProvider {
        @Provides
        fun createLocalComponentCache(): LocalComponentCache = LocalComponentCache.NO_CACHE
    }

    private
    class ConfigurationCacheBuildTreeProvider : ServiceRegistrationProvider {
        @Provides
        fun createBuildTreeWorkGraphPreparer(buildRegistry: BuildStateRegistry, buildTaskSelector: BuildTaskSelector, cache: BuildTreeConfigurationCache): BuildTreeWorkGraphPreparer {
            return ConfigurationCacheAwareBuildTreeWorkGraphPreparer(DefaultBuildTreeWorkGraphPreparer(buildRegistry, buildTaskSelector), cache)
        }
    }

    private
    class VintageBuildTreeProvider : ServiceRegistrationProvider {
        @Provides
        fun createBuildTreeWorkGraphPreparer(buildRegistry: BuildStateRegistry, buildTaskSelector: BuildTaskSelector): BuildTreeWorkGraphPreparer {
            return DefaultBuildTreeWorkGraphPreparer(buildRegistry, buildTaskSelector)
        }
    }
}<|MERGE_RESOLUTION|>--- conflicted
+++ resolved
@@ -86,9 +86,11 @@
             }
         }
 
+        val configurationCacheLogLevel = if (startParameter.isConfigurationCacheQuiet) LogLevel.INFO else LogLevel.LIFECYCLE
         val modelParameters = getBuildModelParameters(
             requirements,
-            startParameter
+            startParameter,
+            configurationCacheLogLevel
         )
 
         if (!startParameter.isConfigurationCacheQuiet) {
@@ -100,19 +102,21 @@
             IncubationLogger.incubatingFeatureUsed("Configuration on demand")
         }
 
+        val loggingParameters = ConfigurationCacheLoggingParameters(configurationCacheLogLevel)
         val buildFeatures = DefaultBuildFeatures(startParameter, modelParameters)
 
         return BuildTreeModelControllerServices.Supplier { registration ->
             val buildType = if (requirements.isRunsTasks) BuildType.TASKS else BuildType.MODEL
             registration.add(BuildType::class.java, buildType)
-            registerCommonBuildTreeServices(registration, modelParameters, buildFeatures, requirements)
+            registerCommonBuildTreeServices(registration, modelParameters, buildFeatures, requirements, loggingParameters)
         }
     }
 
     private
     fun getBuildModelParameters(
         requirements: BuildActionModelRequirements,
-        startParameter: StartParameterInternal
+        startParameter: StartParameterInternal,
+        configurationCacheLogLevel: LogLevel
     ): BuildModelParameters {
 
         val options = DefaultInternalOptions(startParameter.systemPropertiesArgs)
@@ -121,7 +125,6 @@
         val parallelToolingActions = parallelProjectExecution && options.getOption(parallelBuilding).get()
         val invalidateCoupledProjects = isolatedProjects && options.getOption(invalidateCoupledProjects).get()
         val modelAsProjectDependency = isolatedProjects && options.getOption(modelProjectDependencies).get()
-        val configurationCacheLogLevel = if (startParameter.isConfigurationCacheQuiet) LogLevel.INFO else LogLevel.LIFECYCLE
 
         return if (requirements.isCreatesModel) {
             // When creating a model, disable certain features - only enable configure on demand and configuration cache when isolated projects is enabled
@@ -158,24 +161,8 @@
             when {
                 configurationCache && startParameter.writeDependencyVerifications.isNotEmpty() -> disabledConfigurationCacheBuildModelParameters(StartParameterBuildOptions.DependencyVerificationWriteOption.LONG_OPTION)
                 configurationCache && startParameter.isExportKeys -> disabledConfigurationCacheBuildModelParameters(StartParameterBuildOptions.ExportKeysOption.LONG_OPTION)
-<<<<<<< HEAD
                 // Disable configuration cache when generating a property upgrade report, since report is generated during configuration phase, and we currently don't reference it in cc cache
                 configurationCache && startParameter.isPropertyUpgradeReportEnabled -> disabledConfigurationCacheBuildModelParameters(StartParameterBuildOptions.PropertyUpgradeReportOption.LONG_OPTION)
-                else -> BuildModelParameters(
-                    parallelProjectExecution,
-                    configureOnDemand,
-                    configurationCache,
-                    isolatedProjects,
-                    false,
-                    false,
-                    parallelToolingActions,
-                    invalidateCoupledProjects,
-                    modelAsProjectDependency,
-                    configurationCacheLogLevel
-                )
-            }
-        }
-=======
                 else -> DefaultBuildModelParameters(
                     parallelProjectExecution = parallelProjectExecution,
                     configureOnDemand = configureOnDemand,
@@ -189,25 +176,6 @@
                 )
             }
         }
-
-        if (!startParameter.isConfigurationCacheQuiet) {
-            if (modelParameters.isIsolatedProjects) {
-                IncubationLogger.incubatingFeatureUsed("Isolated projects")
-            }
-        }
-        if (!modelParameters.isIsolatedProjects && modelParameters.isConfigureOnDemand) {
-            IncubationLogger.incubatingFeatureUsed("Configuration on demand")
-        }
-
-        val loggingParameters = ConfigurationCacheLoggingParameters(configurationCacheLogLevel)
-        val buildFeatures = DefaultBuildFeatures(startParameter, modelParameters)
-
-        return BuildTreeModelControllerServices.Supplier { registration ->
-            val buildType = if (requirements.isRunsTasks) BuildType.TASKS else BuildType.MODEL
-            registration.add(BuildType::class.java, buildType)
-            registerCommonBuildTreeServices(registration, modelParameters, buildFeatures, requirements, loggingParameters)
-        }
->>>>>>> 699ca214
     }
 
     override fun servicesForNestedBuildTree(startParameter: StartParameterInternal): BuildTreeModelControllerServices.Supplier {
