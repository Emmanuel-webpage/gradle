--- conflicted
+++ resolved
@@ -23,11 +23,8 @@
 import org.gradle.integtests.fixtures.DefaultTestExecutionResult
 import org.gradle.test.fixtures.file.TestFile
 import org.gradle.test.precondition.Requires
-<<<<<<< HEAD
 import org.gradle.test.preconditions.IntegTestPreconditions
-=======
 import org.gradle.test.preconditions.UnitTestPreconditions
->>>>>>> 8e4699bc
 
 import static org.gradle.buildinit.plugins.internal.modifiers.Language.GROOVY
 import static org.gradle.buildinit.plugins.internal.modifiers.Language.JAVA
@@ -311,33 +308,21 @@
     }
 }
 
-<<<<<<< HEAD
-@Requires(value = IntegTestPreconditions.NotEmbeddedExecutor, reason = "too slow")
-=======
-@Requires(value = UnitTestPreconditions.Jdk21OrEarlier.class, reason = "Kotlin cannot compile on Java 22 yet")
->>>>>>> 8e4699bc
+@Requires(value = [IntegTestPreconditions.NotEmbeddedExecutor, UnitTestPreconditions.Jdk21OrEarlier.class], reason = "Kotlin cannot compile on Java 22 yet, add too slow")
 class GroovyDslMultiProjectKotlinApplicationInitIntegrationTest1 extends AbstractMultiProjectJvmApplicationInitIntegrationTest1 {
     def setup() {
         setupDslAndLanguage(BuildInitDsl.GROOVY, KOTLIN)
     }
 }
 
-<<<<<<< HEAD
-@Requires(value = IntegTestPreconditions.NotEmbeddedExecutor, reason = "too slow")
-=======
-@Requires(value = UnitTestPreconditions.Jdk21OrEarlier.class, reason = "Kotlin cannot compile on Java 22 yet")
->>>>>>> 8e4699bc
+@Requires(value = [IntegTestPreconditions.NotEmbeddedExecutor, UnitTestPreconditions.Jdk21OrEarlier.class], reason = "Kotlin cannot compile on Java 22 yet, add too slow")
 class GroovyDslMultiProjectKotlinApplicationInitIntegrationTest2 extends AbstractMultiProjectJvmApplicationInitIntegrationTest2 {
     def setup() {
         setupDslAndLanguage(BuildInitDsl.GROOVY, KOTLIN)
     }
 }
 
-<<<<<<< HEAD
-@Requires(value = IntegTestPreconditions.NotEmbeddedExecutor, reason = "too slow")
-=======
-@Requires(value = UnitTestPreconditions.Jdk21OrEarlier.class, reason = "Kotlin cannot compile on Java 22 yet")
->>>>>>> 8e4699bc
+@Requires(value = [IntegTestPreconditions.NotEmbeddedExecutor, UnitTestPreconditions.Jdk21OrEarlier.class], reason = "Kotlin cannot compile on Java 22 yet, add too slow")
 class GroovyDslMultiProjectKotlinApplicationInitIntegrationTest3 extends AbstractMultiProjectJvmApplicationInitIntegrationTest3 {
     def setup() {
         setupDslAndLanguage(BuildInitDsl.GROOVY, KOTLIN)
@@ -407,33 +392,21 @@
     }
 }
 
-<<<<<<< HEAD
-@Requires(value = IntegTestPreconditions.NotEmbeddedExecutor, reason = "too slow")
-=======
-@Requires(value = UnitTestPreconditions.Jdk21OrEarlier.class, reason = "Kotlin cannot compile on Java 22 yet")
->>>>>>> 8e4699bc
+@Requires(value = [IntegTestPreconditions.NotEmbeddedExecutor, UnitTestPreconditions.Jdk21OrEarlier.class], reason = "Kotlin cannot compile on Java 22 yet, add too slow")
 class KotlinDslMultiProjectKotlinApplicationInitIntegrationTest1 extends AbstractMultiProjectJvmApplicationInitIntegrationTest1 {
     def setup() {
         setupDslAndLanguage(BuildInitDsl.KOTLIN, KOTLIN)
     }
 }
 
-<<<<<<< HEAD
-@Requires(value = IntegTestPreconditions.NotEmbeddedExecutor, reason = "too slow")
-=======
-@Requires(value = UnitTestPreconditions.Jdk21OrEarlier.class, reason = "Kotlin cannot compile on Java 22 yet")
->>>>>>> 8e4699bc
+@Requires(value = [IntegTestPreconditions.NotEmbeddedExecutor, UnitTestPreconditions.Jdk21OrEarlier.class], reason = "Kotlin cannot compile on Java 22 yet, add too slow")
 class KotlinDslMultiProjectKotlinApplicationInitIntegrationTest2 extends AbstractMultiProjectJvmApplicationInitIntegrationTest2 {
     def setup() {
         setupDslAndLanguage(BuildInitDsl.KOTLIN, KOTLIN)
     }
 }
 
-<<<<<<< HEAD
-@Requires(value = IntegTestPreconditions.NotEmbeddedExecutor, reason = "too slow")
-=======
-@Requires(value = UnitTestPreconditions.Jdk21OrEarlier.class, reason = "Kotlin cannot compile on Java 22 yet")
->>>>>>> 8e4699bc
+@Requires(value = [IntegTestPreconditions.NotEmbeddedExecutor, UnitTestPreconditions.Jdk21OrEarlier.class], reason = "Kotlin cannot compile on Java 22 yet, add too slow")
 class KotlinDslMultiProjectKotlinApplicationInitIntegrationTest3 extends AbstractMultiProjectJvmApplicationInitIntegrationTest3 {
     def setup() {
         setupDslAndLanguage(BuildInitDsl.KOTLIN, KOTLIN)
