--- conflicted
+++ resolved
@@ -48,11 +48,8 @@
     implementation(project(":file-watching"))
     implementation(project(":problems-api"))
     implementation(project(":problems"))
-<<<<<<< HEAD
     implementation(project(":toolchains-jvm-shared"))
-=======
     implementation(project(":declarative-dsl-provider"))
->>>>>>> c374ca73
 
     implementation(libs.groovy) // for 'ReleaseInfo.getVersion()'
     implementation(libs.slf4jApi)
